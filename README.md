# OneLogin Python SDK

## What's new on v2

v2 is backward compatible with v1, only some models where modified in order to be used for v1 and v2
at same time.

The code was deeply refactored to improve its maintainability.

The SDK v1 only was able to interact with version/1 methods, 
the SDK v2 will let you execute all the API methods available at:
- version/1, described at https://developers.onelogin.com/api-docs/1/getting-started/dev-overview.
- version/2, described at https://developers.onelogin.com/api-docs/2/getting-started/dev-overview.

It implements a flexible mechanism to decide what version use per resource
(read more about this at the [Getting Started](https://github.com/onelogin/onelogin-python-sdk#getting-started) section, the `api_configuration` parameter).

It also allows you to call urls using the generic domain: api.[region].onelogin.com (that was the unique way on SDK v1) or branded domain: [subdomain].onelogin.com (read more about this at the [Getting Started](https://github.com/onelogin/onelogin-python-sdk#getting-started) section, the `subdomain` parameter).


## Installation
### Hosting
#### Github
The toolkit is hosted on github. You can download it from:
* Lastest release: https://github.com/onelogin/onelogin-python-sdk/releases/latest
* Master repo: https://github.com/onelogin/onelogin-python-sdk/tree/master

#### pypi
The toolkit is hosted in pypi, you can find the package at https://pypi.python.org/pypi/onelogin

You can install it executing:
```
$ pip install onelogin
```

If you want to know how a project can handle python packages review this [guide](https://packaging.python.org/en/latest/tutorial.html) and review this [sampleproject](https://github.com/pypa/sampleproject)


### Dependencies
onelogin-python-sdk works on Python2 or Python 3. It has the following dependencies:

* requests
* defusedxml
* python-dateutil


## Getting started

You'll need a OneLogin account and a set of API credentials before you get started. 

If you don't have an account you can [sign up for a free developer account here](https://www.onelogin.com/developer-signup).

|||
|---|---|
|client_id|Required: A valid OneLogin API client_id|   
|client_secret|Required: A valid OneLogin API client_secret|   
|region| Optional: `us` or `eu`. Defaults to `us`|
|subdomain| Optional: A valid OneLogin subdomain. When provided the API endpoint calls gonna be done to the specific subdomain `<subdomain>.onelogin.com` instead to `api.<region>.onelogin.com`|
|api_configuration| Optional. The SDK by default sets a fixed version per resource. Use this parameter to override the default values.

```python
from onelogin.api.client import OneLoginClient

client = OneLoginClient(
    client_id, 
    client_secret,
    region
)

or

client = OneLoginClient(
    client_id, 
    client_secret,
    subdomain=subdomain
)

# Now you can make requests
client.get_users()
```

If you want to fix user, group and role resources to use the version/1 API,
do the following:

```python
from onelogin.api.client import OneLoginClient

api_configuration = {
    "user": 1,
    "group": 1,
    "role": 1
}

client = OneLoginClient(
    client_id, 
    client_secret,
    region,
    api_configuration=api_configuration
)
```

You can find the relation of all available endpoints/resources at [endpoints.py](https://github.com/onelogin/onelogin-python-sdk/blob/v2/src/onelogin/api/util/endpoints.py). It describes the different endpoints, its related resource and
in what version they are available. For example the `Get List of Users` API, belong the `user` resource and is available on `/1` and `/2`

```
Constants.GET_USERS_URL: {"user": [1, 2]},
```

At [client.py](https://github.com/onelogin/onelogin-python-sdk/blob/v2/src/onelogin/api/client.py#L78) you will find a `api_configuration` attribute that
set the default values that gonna be used on the SDK, if no `api_configuration` parameter is provided on client initialization to override its.

The parameters of the different methods can differ depending on the API version
enabled. Review the docs of each method that will provide detailed references for each API version

To review all methods available at the SDK, there is a Pydoc published at:
<<<<<<< HEAD
https://onelogin.github.io/onelogin-python-sdk/index.htm
=======
https://onelogin.github.io/onelogin-python-sdk/index.html
>>>>>>> 2383b300

Is good practice to verify that the provided credentials are ok by executing
a call to client.get_access_token() after call the client constructor and verify that client.error is None after that call, which means that the client was able to fetch an access_token to execute API calls.


## Usage

### Errors and exceptions

OneLogin's API can return 400, 401, 403 or 404 when there was any issue executing the action. When that happens, the methods of the SDK will include error and errorMessage in the OneLoginClient. Review error and error_description attributes to retrieve them.

In some scenarios there is an attribute not provided or invalid that causes the error on the execution of the API call, when that happens at the OneLoginClient there is available a error_attribute that will contain the name of the attribute that caused the issue. See the API documentation to verify when this data is provided by the API.

### Authentication

By default methods call internally to `get_access_token` if there is no valid access_token. You can also get tokens etc directly if needed. 

```python
# Get an AccessToken
token = client.get_access_token()

# Refresh an AccessToken
token2 = client.regenerate_token()

# Revoke an AccessToken
is_revoked = client.revoke_token()
```

### Searches

By default a search (get_users, get_events, get_roles, get_groups) will return
a max of results determined by the client parameter max_results (1000), but
the search accept this parameter to get a different number of results.
The max_results attribute of the client can be also overriden.

### Available Methods

```python
# Build Client
from onelogin.api.client import OneLoginClient
client = OneLoginClient("client_id", "client_secret")

# Get rate limits
rate_limits = client.get_rate_limits()

# Get Custom Attributes
custom_global_attributes = client.get_custom_attributes()

# Get Users with no query parameters
users = client.get_users()

# Get Users with query parameters
query_parameters = {
    "email": "user@example.com"
}
users_filtered = client.get_users(query_parameters)

query_parameters = {
    "email": "usermfa@example.com"
}
users_filtered2 = client.get_users(query_parameters)

# Get 10 Users with role_id 2
query_parameters = {
    "role_id": 2
}
users_filtered_by_role_id = client.get_users(query_parameters, 10)

# Get User by id
user = client.get_user(users_filtered[0].id)
user_mfa = client.get_user(users_filtered2[0].id)

# Update User with specific id
user = client.get_user(user.id)
update_user_params = user.get_user_params()
update_user_params["firstname"] = 'modified_firstname'
user = client.update_user(user.id, update_user_params)
user = client.get_user(user.id)

# Get Global Roles
roles = client.get_roles()

# Get Role
role = client.get_role(roles[0].id)
role2 = client.get_role(roles[1].id)

# Assign & Remove Roles On Users
role_ids = [
    role.id,
    role2.id 
]
result = client.assign_role_to_user(user.id, role_ids)
role_ids.pop()
result = client.remove_role_from_user(user.id, role_ids)
user = client.get_user(user.id)

# Create role
new_role_id = client.create_role({"name": "New Role"})

# Update role
new_role_id = client.update_role(new_role_id, {"name": "New Role Updated"})

# Delete role
result = client.delete_role(new_role_id)

# Set applications to a role
apps = client.get_apps()
assigned_apps = client.set_role_apps(new_role_id, [apps[0].id, apps[1].id])

# List of App assigned to a role
assigned_apps = client.get_role_apps(new_role_id)

# Get Role Users (list of AssignedUser of a role)
new_assigned_users = client.get_role_users(new_role_id)

# Add Role Users
new_assigned_users = client.add_role_users(new_role_id, [users[1].id])

# Remove Role Users
result = client.remove_role_users(new_role_id, [users[1].id])

# Get Role Admins (list of AssignedAdmins of a role)
assigned_users = client.get_role_admins(new_role_id)

# Add Role Admins
new_assigned_users = client.add_role_users(new_role_id, [users[0].id])

# Remove Role Admins
result = client.remove_role_users(new_role_id, [users[0].id])


# Sets Password by ID Using Cleartext
password = "Aa765431-XxX"
result = client.set_password_using_clear_text(user.id, password, password)

# Sets Password by ID Using Salt and SHA-256
password = "Aa765432-YyY"
salt = "11xxxx1"
import hashlib
hashed_salted_password = hashlib.sha256(salt + password).hexdigest()
result = client.set_password_using_hash_salt(user_mfa.id, hashed_salted_password, hashed_salted_password, "salt+sha256", salt)

# Set Custom Attribute Value to User
customAttributes = {
    custom_global_attributes[0]: "xxxx",
    custom_global_attributes[1]: "yyyy"
}
result = client.set_custom_attribute_to_user(34687020, customAttributes)

# Log Out User
result = client.log_user_out(user.id)

# Lock User
result = client.lock_user(user.id, 5)

# Get User apps
apps = client.get_user_apps(user.id)

# Get User Roles
role_ids = client.get_user_roles(user.id)

# Generate MFA Token
mfa_token = client.generate_mfa_token(user.id)

# Connectors
connectors = client.get_connectors()

# Get all Apps in a OneLogin account
apps = client.get_apps()

# Create app
app_params = {
    "connector_id": 999999999999,
    "name": "Test app",
    "description": "Test app desc"
} 
app = client.create_app(app_params)

# Get app
app = client.get_app(app.id)

# Update app
app_params_mod = {
    "description": "Test app desc modified"
} 
app = client.update_app(app.id)

# Delete app parameter
app_parameter_id = app.parameters.items()[0][1]['id']
result = client.delete_app_parameter(app.id, app_parameter_id)

# Get users of app
users = client.get_app_users(app.id)

# Get rules of app
rules = client.get_app_rules(app.id)

# Get rule of app
rule = client.get_app_rule(app.id, rules[0].id)

# Create rule
rule_params = {
    "name": "AppRule Example",
    "enabled": True,
    "match": "all",
    "position": 1,
    "actions": [{"action": "set_nameidvalue",
                  "value": ["email"]}
    ],
    "conditions": [{"source": "last_login",
                    "operator": ">",
                    "value": "90"}
    ]
}
rule = client.create_app_rule(app.id, rule_params)

# Update rule
rule = client.update_app_rule(app.id, rule.id, {"name": "AppRule Example2"})

# List app conditions
conditions = client.get_app_conditions(app.id)

# List app condition operations
condition_ops = client.get_app_condition_operators(app.id, conditions[0]["value"])

# List app condition values
condition_values = client.get_app_condition_values(app.id, conditions[0]["value"])

# List app actions
actions = client.get_app_actions(app.id)

# List app action values
action_values = client.get_app_action_values(app.id, actions[0]["value"])

# Sort app rules
result = client.app_rule_sort(app.id, [rules[2].id, rules[0].id, rules[1].id])

# Delete rule
result = client.delete_app_rule(app.id, rule.id)

# Delete app
result = client.delete_app(app.id)

# Create user
new_user_params = {
    "email": "testcreate_1@example.com",
    "firstname": "testcreate_1_fn",
    "lastname": "testcreate_1_ln",
    "username": "testcreate_1@example.com"
}
created_user = client.create_user(new_user_params)

# Delete User
result = client.delete_user(created_user.id)

# Get EventTypes
event_types = client.get_event_types()

# Get Events
events = client.get_events()

# Get Event
event = client.get_event(events[0].id)

# Create Event
new_event_params = {
    "event_type_id": "000",
    "account_id": "00000",
    "actor_system": "00",
    "user_id": "00000000",
    "user_name": "test_event",
    "custom_message": "test creating event from python :)"
}
result = client.create_event(new_event_params)

# Get Filtered Events
query_events_params = {
  "user_id": "00000000"
}
events = client.get_events(query_events_params)

# Get Groups
groups = client.get_groups()

# Get Group
group = client.get_group(groups[0].id)

# Get SAMLResponse directly
app_id = 000000
saml_endpoint_response = client.get_saml_assertion("user@example.com", "Aa765431-XxX", app_id, "example-onelogin-subdomain")

# Get SAMLResponse after MFA
saml_endpoint_response2 = client.get_saml_assertion("usermfa@example.com", "Aa765432-YyY", app_id, "example-onelogin-subdomain")
mfa = saml_endpoint_response2.mfa
otp_token = "000000"
saml_endpoint_response_after_verify = client.get_saml_assertion_verifying(app_id, mfa.devices[0].id, mfa.state_token, "78395727", None)

# Create Session Login Token
session_login_token_params = {
    "username_or_email": "user@example.com",
    "password": "Aa765431-XxX",
    "subdomain": "example-onelogin-subdomain"
}
session_token_data = client.create_session_login_token(session_login_token_params)

# Create Session Login Token MFA , after verify
session_login_token_mfa_params = {
    "username_or_email": "usermfa@example.com",
    "password": "Aa765432-YyY",
    "subdomain": "example-onelogin-subdomain"
}
session_token_mfa_data = client.create_session_login_token(session_login_token_mfa_params)
otp_token = "000000" # We may take that value from OTP device
session_token_data2 = client.get_session_token_verified(session_token_mfa_data.devices[0].id, session_token_mfa_data.state_token, otp_token)

user_id = 00000000
# Get Available Authentication Factors
auth_factors = client.get_factors(user_id)

# Enroll an Authentication Factor Phone V1
enroll_factor = client.enroll_factor(user_id, auth_factors[0].id, 'My Device', phone='+14156456830')

# Enroll an Authentication Factor Email V2
enroll_factor2 = client.enroll_factor(user_id, auth_factors[1].id, 'My Mail', expires_in=240)

# Verify Enrollment Email
result = client.verify_enroll_factor_otp(user_id, enroll_factor2.id, "otp_token")

# Verify Enrollment Voice
result = client.verify_enroll_factor_poll(user_id, enroll_factor3.id)


# Get Enrolled Authentication Factors
otp_devices = client.get_enrolled_factors(user_id)
 
# Activate an Authentication Factor
device_id = 0000000
enrollment_response = client.activate_factor(user_id, device_id)

# Verify an Authentication Factor
result = client.verify_factor(user_id, device_id, otp_token="4242342423")

verification_id = 000000
# Verify Factor otp
result = client.verify_factor_otp(user_id, verification_id, otp="2323", device_id)

# Verify Factor poll
result = client.verify_factor_poll(user_id, verification_id) 

# Remove an Auth Factor
result = client.remove_factor(user_id, device_id)

# Generate Invite Link
url_link = client.generate_invite_link("user@example.com")

# Send Invite Link
sent = client.send_invite_link("user@example.com")

# Get Apps to Embed for a User
embed_token = "30e256c101cd0d2e731de1ec222e93c4be8a1572"
apps = client.get_embed_apps("30e256c101cd0d2e731de1ec222e93c4be8a1572", "user@example.com")

# Get Mappings
mappings = client.get_mappings()

# Get Mapping conditions
mapping_conditions = client.get_mapping_conditions()

# Get Mapping condition operator
mapping_condition_op = client.get_mapping_condition_operators(mapping_conditions[0]['value'])

# Get Mapping condition values
mapping_condition_values = client.get_mapping_condition_values(mapping_conditions[0]['value'])

# Get Mapping actions
mapping_actions = client.get_mapping_actions()

# Get Mapping action values
mapping_action_value = client.get_mapping_action_values(mapping_actions[0]['value'])

# Track an event
track_info = {"ip" : "1.2.3.4","verb" : "log-in","user_agent" : "Mozilla/5.0 (Macintosh; Intel Mac OS X 10_11_3)","user": {"id" : "US_112233", "name" : "Eve Smith"},"source" : {"id" : "1234","name" : "ABC Inc"},"session" : {"id" : "xxxx-xxxxx-xxxxx-xxxxx"},"device" : {"id" :"xxx-xxx-xxx"}} 
result = client.track_event(track_info)

# Get risk score
risk_score = client.get_risk_score(track_info)

# Get Score Insights
risk_score_insights = client.get_risk_score_insights()

# Get risk rules
risk_rules = client.get_risk_rules()

# Create risk rule
risk_rule_params = {"name": "IP Blacklist G", "description": "Blacklist for guest", "type": "blacklist", "target": "location.ip", "source": "guest-123", "filters": ["123.123.123.123"]}
risk_rule = client.create_risk_rule(risk_rule_params)

# Get risk rule
risk_rule = client.get_risk_rule(risk_rule.id)

# Update risk rule
updated_risk_rule = client.update_risk_rule(risk_rule.id, {"description": "Blacklist for guest user accounts"})

# Delete risk rule
result = client.update_risk_rule(risk_rule.id)

# Get Smart-Hook list
smart_hooks = client.get_smart_hooks()

# Create Smart-Hook env
env = client.create_env_var({"name": "EXAMPLE_API_KEY", "value": "xxxx-xxxx-xxxx-xxxx"})

# Create Smart-Hook
smart_hook_params = {"type": "pre-authentication","function": "","disabled": False,"runtime": "nodejs12.x","retries": 0,"timeout": 1,"options": {"risk_enabled": True,"location_enabled": False,"mfa_device_info_enabled": True},"env_vars": ["EXAMPLE_API_KEY"],"packages": {"axios": "0.21.1"},"conditions": [{"source": "roles","operator": "~", "value": "123456"}]}
smart_hook = client.create_smart_hook(smart_hook_params)

# Get Smart-Hook
smart_hook = client.get_smart_hooks(smart_hook.id)

# Update Smart-Hook
smart_hook_params["options"]["location_enabled"] = True
smart_hook = client.update_smart_hook(smart_hook.id, smart_hook_params)

# Get Smart-Hook logs
smart_hook_logs = client.get_smart_hook_logs(smart_hook.id)

# Delete Smart-Hook
result = client.delete_smart_hook(smart_hook.id)

# Get env list
envs = client.get_env_vars()

# Get env
env = client.get_env_var(env.id)

# Update env
env = client.update_env_var(env.id, "yyyy-yyyy")

# Delete env
result = client.delete_env_var(env.id)        

# Smart MFA - Validate User
validate_user_params = {
    "user_identifier": "testmfa@example.com",
    "phone": "+160000000",
    "context": {
        "user_agent": "Mozilla/5.0 (X11; Linux x86_64)",
        "ip": "127.0.0.12"
    }
}
smart_mfa = client.validate_user(validate_user_params)

# Smart MFA - Validate MFA
state_token = smart_mfa.mfa["state_token"]
otp_token = "AB00CD"
result = client.verify_token(state_token, otp_token)

# Get Brands
brands = client.get_brands()

# Create brand
brand_params = {
    "name": "Brand example",
    "enabled": False,
    "custom_support_enabled": False
}
brand = client.create_brand(brand_params)

# Update brand
brand = client.update_brand(brand.id, {"name": "Brand example updated"})

# Get apps associated with account brand
brand_apps = client.get_brand_apps(brand.id)

# Delete brand 
brand = client.delete_brand(brand.id)

# Get Email Settings Config
email_settings = client.get_email_settings()

# Update Email Settings Config
new_email_settings = {
   "address": "smtp.sendgrid.net",
   "use_tls": True,
   "from": "email@example.com",
   "domain": "example.com",
   "user_name": "user-name",
   "password": "password",
   "port": 587
}
email_settings = client.update_email_settings(new_email_settings)

# Reset Email Settings Config 
result = client.reset_email_settings()

# Get Privileges
privileges = client.get_privileges()

# Create Privilege
name = "privilege_example"
version = "2018-05-18"

statement1 = Statement(
    "Allow",
    [
        "users:List",
        "users:Get",
    ],
    ["*"]
)
statement2 = Statement(
    "Allow",
    [
        "apps:List",
        "apps:Get",
    ],
    ["*"]
)
statements = [
    statement1,
    statement2
]
privilege = client.create_privilege(name, version, statements)

# Update Privilege
name = "privilege_example_updated"
statement2 = Statement(
    "Allow",
    [
        "apps:List",
    ],
    ["*"]
)
statements = [
    statement1,
    statement2
]
privilege = client.update_privilege(privilege.id, name, version, statements)

# Get Privilege
privileges = client.get_privilege(privilege.id)

# Delete Privilege
result = client.delete_privilege(privilege.id)

# Gets a list of the roles assigned to a privilege
assigned_roles = client.get_roles_assigned_to_privilege(privilege.id)

# Assign roles to a privilege
result = client.assign_roles_to_privilege(privilege.id, [role_id1, role_id2])

# Remove role from a privilege
result = client.remove_role_from_privilege(privilege.id, role_id_1)

# Gets a list of the users assigned to a privilege
assigned_users = client.get_users_assigned_to_privilege(privilege.id)

# Assign users to a privilege
result = client.assign_users_to_privilege(privilege.id, [user_id1, user_id2])

# Remove user from a privilege
result = client.remove_user_from_privilege(privilege.id, user_id2)
```

## Development

After checking out the repo, run `pip setup install` or `python setup.py develop` to install dependencies. Then you can run `python setup test` to run the tests.

Alternatively you can run `pip install .` or `pip install -e ".[test]"` from the project's root directory.

To release a new version, update the version number in `src/onelogin/api/version.py` and commit it, then you will be able to update it to pypy.
with `python setup.py sdist upload` and `python setup.py bdist_wheel upload`.
Create also a relase tag on github.

## Contributing

Bug reports and pull requests are welcome on GitHub at https://github.com/onelogin/onelogin-python-sdk. This project is intended to be a safe, welcoming space for collaboration, and contributors are expected to adhere to the [Contributor Covenant](http://contributor-covenant.org) code of conduct.

## License

The gem is available as open source under the terms of the [MIT License](http://opensource.org/licenses/MIT).

## Code of Conduct

Everyone interacting in the OneLogin Python SDK project’s codebases, issue trackers, chat rooms and mailing lists is expected to follow the [code of conduct](https://github.com/onelogin/onelogin-python-sdk/blob/master/CODE_OF_CONDUCT.md).<|MERGE_RESOLUTION|>--- conflicted
+++ resolved
@@ -113,11 +113,7 @@
 enabled. Review the docs of each method that will provide detailed references for each API version
 
 To review all methods available at the SDK, there is a Pydoc published at:
-<<<<<<< HEAD
-https://onelogin.github.io/onelogin-python-sdk/index.htm
-=======
 https://onelogin.github.io/onelogin-python-sdk/index.html
->>>>>>> 2383b300
 
 Is good practice to verify that the provided credentials are ok by executing
 a call to client.get_access_token() after call the client constructor and verify that client.error is None after that call, which means that the client was able to fetch an access_token to execute API calls.
